﻿//
// ProjectorForLWRP.cs
//
// Projector For LWRP
//
// Copyright (c) 2019 NYAHOON GAMES PTE. LTD.
//

using UnityEngine;
using UnityEngine.Rendering;
using UnityEngine.Rendering.Universal;
using System.Collections.Generic;

namespace ProjectorForLWRP
{
	[ExecuteInEditMode]
	[RequireComponent(typeof(Projector))]
	public class ProjectorForLWRP : ProjectorForSRP.ProjectorForSRP, ICustomRenderer
	{
		// serialize field
<<<<<<< HEAD
		[Header("Receiver Object Filter")]
		[SerializeField]
		private string[] m_shaderTagList = new string[] { "UniversalForward", "SRPDefaultUnlit" };
		[SerializeField]
		private int m_renderQueueLowerBound = RenderQueueRange.opaque.lowerBound;
		[SerializeField]
		private int m_renderQueueUpperBound = RenderQueueRange.opaque.upperBound;

=======
>>>>>>> 65d157c9
		[Header("Projector Rendering")]
		[SerializeField]
		private RenderPassEvent m_renderPassEvent = RenderPassEvent.AfterRenderingOpaques;
		[SerializeField]
		private PerObjectData m_perObjectData = PerObjectData.None;
		[SerializeField]
		[HideInInspector]
		private Material m_stencilPass = null;
		private int m_version = 0;
		const int s_currentVersion = 1;

		// public properties
		public RenderPassEvent renderPassEvent
		{
			get { return m_renderPassEvent; }
			set { m_renderPassEvent = value; }
		}
		public PerObjectData perObjectData
		{
			get { return m_perObjectData; }
			set { m_perObjectData = value; }
		}
		public bool useStencilTest
		{
			get { return m_stencilPass != null; }
		}
		public Material stencilPassMaterial
		{
			get { return m_stencilPass; }
			set {
				bool wasNull = (m_stencilPass == null);
				m_stencilPass = value;
				if (value != null && m_meshFrustum == null)
				{
					m_meshFrustum = new Mesh();
					m_meshFrustum.hideFlags = HideFlags.HideAndDontSave;
				}
				if (wasNull && value != null)
				{
					SetProjectorFrustumVerticesToMesh(m_meshFrustum);
				}
			}
		}

		static private ShaderTagId[] s_defaultShaderTagIdList = null;
		public override ShaderTagId[] defaultShaderTagIdList
		{
			get
			{
				if (s_defaultShaderTagIdList == null)
				{
					s_defaultShaderTagIdList = new ShaderTagId[2];
					s_defaultShaderTagIdList[0] = new ShaderTagId("LightweightForward");
					s_defaultShaderTagIdList[1] = new ShaderTagId("SRPDefaultUnlit");
				}
				return s_defaultShaderTagIdList;
			}
		}

		protected override void OnValidate()
		{
			base.OnValidate();
			if (useStencilTest)
			{
				if (m_meshFrustum == null)
				{
					m_meshFrustum = new Mesh();
					m_meshFrustum.hideFlags = HideFlags.HideAndDontSave;
				}
				SetProjectorFrustumVerticesToMesh(m_meshFrustum);
			}
		}

		protected override void OnProjectorFrustumChanged()
		{
			if (useStencilTest)
			{
				SetProjectorFrustumVerticesToMesh(m_meshFrustum);
			}
		}

		public void CopySerializedPropertiesFrom(ProjectorForLWRP src)
		{
			renderPassEvent = src.renderPassEvent;
			renderQueueLowerBound = src.renderQueueLowerBound;
			renderQueueUpperBound = src.renderQueueUpperBound;
			perObjectData = src.perObjectData;
			stencilPassMaterial = src.stencilPassMaterial;
		}

		private Mesh m_meshFrustum;

		private static bool s_isInitialized = false;
		private static int s_shaderPropIdStencilRef = -1;
		private static int s_shaderPropIdStencilMask = -1;
		static protected new void StaticInitialize()
		{
			if (!s_isInitialized)
			{
				ProjectorForSRP.ProjectorForSRP.StaticInitialize();
				s_shaderPropIdStencilRef = Shader.PropertyToID("P4LWRP_StencilRef");
				s_shaderPropIdStencilMask = Shader.PropertyToID("P4LWRP_StencilMask");
				s_isInitialized = true;
			}
		}

		static ProjectorForLWRP()
		{
			StaticInitialize();
		}

		protected override void Initialize()
		{
			if (useStencilTest && m_meshFrustum == null)
			{
				m_meshFrustum = new Mesh();
				m_meshFrustum.hideFlags = HideFlags.HideAndDontSave;
			}
			base.Initialize();
		}

		protected override void AddProjectorToRenderer(Camera camera)
		{
			CustomRendererPassManager.staticInstance.AddCustomRenderer(camera, this);
		}

		private static new void DestroyObject(Object obj)
		{
			if (obj != null)
			{
#if UNITY_EDITOR
				DestroyImmediate(obj);
#else
				Destroy(obj);
#endif
			}
		}

		protected override void Cleanup()
		{
			if (m_meshFrustum != null)
			{
				DestroyObject(m_meshFrustum);
				m_meshFrustum = null;
			}
		}

		CommandBuffer m_stencilPassCommands = null;
		private MaterialPropertyBlock m_stencilProperties = null;
		protected void WriteFrustumStencil(ScriptableRenderContext context)
		{
			int stencilMask = StencilMaskAllocator.GetTemporaryBit();
			if (stencilMask == 0)
			{
				return;
			}
			if (m_stencilProperties == null)
			{
				m_stencilProperties = new MaterialPropertyBlock();
			}
			m_stencilProperties.SetFloat(s_shaderPropIdStencilRef, stencilMask);
			m_stencilProperties.SetFloat(s_shaderPropIdStencilMask, stencilMask);
			if (m_stencilPassCommands == null)
			{
				m_stencilPassCommands = new CommandBuffer();
			}
			m_stencilPassCommands.Clear();
			m_stencilPassCommands.DrawMesh(m_meshFrustum, transform.localToWorldMatrix, stencilPassMaterial, 0, 0, m_stencilProperties);
			m_stencilPassCommands.DrawMesh(m_meshFrustum, transform.localToWorldMatrix, stencilPassMaterial, 0, 1, m_stencilProperties);
			context.ExecuteCommandBuffer(m_stencilPassCommands);
		}
		protected static void SetupCullingResultsForRendering(ref RenderingData renderingData, ref CullingResults cullingResults, PerObjectData perObjectData)
		{
			if (0 < renderingData.lightData.additionalLightsCount && (perObjectData & PerObjectData.LightIndices) != 0)
			{
				cullingResults.visibleLights.CopyFrom(renderingData.cullResults.visibleLights);
				var lightIndexMap = renderingData.cullResults.GetLightIndexMap(Unity.Collections.Allocator.Temp);
				cullingResults.SetLightIndexMap(lightIndexMap);
				lightIndexMap.Dispose();
			}
			if ((perObjectData & PerObjectData.ReflectionProbes) != 0)
			{
				cullingResults.visibleReflectionProbes.CopyFrom(renderingData.cullResults.visibleReflectionProbes);
				var indexMap = renderingData.cullResults.GetReflectionProbeIndexMap(Unity.Collections.Allocator.Temp);
				cullingResults.SetReflectionProbeIndexMap(indexMap);
				indexMap.Dispose();
			}
		}
		protected void GetDefaultDrawSettings(ref RenderingData renderingData, Material material, out DrawingSettings drawingSettings, out FilteringSettings filteringSettings, out RenderStateBlock renderStateBlock)
		{
			base.GetDefaultDrawSettings(renderingData.cameraData.camera, material, out drawingSettings, out filteringSettings);
			drawingSettings.enableDynamicBatching = renderingData.supportsDynamicBatching;
			drawingSettings.perObjectData = perObjectData;

			renderStateBlock = new RenderStateBlock();
			if (useStencilTest)
			{
				int stencilMask = StencilMaskAllocator.GetTemporaryBit();
				if (stencilMask != 0)
				{
					renderStateBlock.mask = RenderStateMask.Stencil;
					renderStateBlock.stencilReference = stencilMask;
					renderStateBlock.stencilState = new StencilState(true, (byte)stencilMask, (byte)stencilMask, CompareFunction.Equal, StencilOp.Zero, StencilOp.Keep, StencilOp.Keep);
				}
			}
		}
		public virtual void Render(ScriptableRenderContext context, ref RenderingData renderingData)
		{
			CullingResults cullingResults;
			if (!TryGetCullingResults(renderingData.cameraData.camera, out cullingResults))
			{
				return;
			}
			Material material = GetDuplicatedProjectorMaterial();
			EnableProjectorForLWRPKeyword(material);
			SetupProjectorMatrix(material);

			if (useStencilTest)
			{
				WriteFrustumStencil(context);
			}

			SetupCullingResultsForRendering(ref renderingData, ref cullingResults, perObjectData);
			DrawingSettings drawingSettings;
			FilteringSettings filteringSettings;
			RenderStateBlock renderStateBlock;
			GetDefaultDrawSettings(ref renderingData, material, out drawingSettings, out filteringSettings, out renderStateBlock);
			context.DrawRenderers(cullingResults, ref drawingSettings, ref filteringSettings, ref renderStateBlock);
		}
	}
}<|MERGE_RESOLUTION|>--- conflicted
+++ resolved
@@ -18,17 +18,6 @@
 	public class ProjectorForLWRP : ProjectorForSRP.ProjectorForSRP, ICustomRenderer
 	{
 		// serialize field
-<<<<<<< HEAD
-		[Header("Receiver Object Filter")]
-		[SerializeField]
-		private string[] m_shaderTagList = new string[] { "UniversalForward", "SRPDefaultUnlit" };
-		[SerializeField]
-		private int m_renderQueueLowerBound = RenderQueueRange.opaque.lowerBound;
-		[SerializeField]
-		private int m_renderQueueUpperBound = RenderQueueRange.opaque.upperBound;
-
-=======
->>>>>>> 65d157c9
 		[Header("Projector Rendering")]
 		[SerializeField]
 		private RenderPassEvent m_renderPassEvent = RenderPassEvent.AfterRenderingOpaques;
