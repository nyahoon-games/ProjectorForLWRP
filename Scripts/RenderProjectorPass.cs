﻿//
// RenderProjectorPass.cs
//
// Projector For LWRP
//
// Copyright (c) 2019 NYAHOON GAMES PTE. LTD.
//

using UnityEngine;
using UnityEngine.Rendering;

using System.Collections.Generic;

namespace ProjectorForLWRP
{
<<<<<<< HEAD
	public class RenderProjectorPass : UnityEngine.Rendering.Universal.ScriptableRenderPass
	{
		List<ProjectorForLWRP> m_projectors;
		Camera m_camera;
=======
	public class RenderProjectorPass : ScriptableRenderPass
	{
		List<ProjectorForLWRP> m_projectors;
		Camera m_camera;
>>>>>>> 3b11784d
		public RenderProjectorPass(Camera camera)
		{
			m_camera = camera;
			m_projectors = new List<ProjectorForLWRP>();
		}
		public void AddProjector(ProjectorForLWRP projector)
		{
			if (!m_projectors.Contains(projector))
			{
				m_projectors.Add(projector);
			}
		}
		public bool isActive
		{
			get { return 0 < m_projectors.Count; }
		}
		public override void Configure(CommandBuffer cmd, RenderTextureDescriptor cameraTextureDescriptor)
		{
			base.Configure(cmd, cameraTextureDescriptor);
		}
		public override void Execute(ScriptableRenderContext context, ref UnityEngine.Rendering.Universal.RenderingData renderingData)
		{
			for (int i = 0, count = m_projectors.Count; i < count; ++i)
			{
				m_projectors[i].Render(context, m_camera, renderingData.supportsDynamicBatching, true);
			}
		}
		public override void FrameCleanup(CommandBuffer cmd)
		{
			m_projectors.Clear();
			base.FrameCleanup(cmd);
		}
	}
}<|MERGE_RESOLUTION|>--- conflicted
+++ resolved
@@ -13,17 +13,10 @@
 
 namespace ProjectorForLWRP
 {
-<<<<<<< HEAD
 	public class RenderProjectorPass : UnityEngine.Rendering.Universal.ScriptableRenderPass
 	{
 		List<ProjectorForLWRP> m_projectors;
 		Camera m_camera;
-=======
-	public class RenderProjectorPass : ScriptableRenderPass
-	{
-		List<ProjectorForLWRP> m_projectors;
-		Camera m_camera;
->>>>>>> 3b11784d
 		public RenderProjectorPass(Camera camera)
 		{
 			m_camera = camera;
