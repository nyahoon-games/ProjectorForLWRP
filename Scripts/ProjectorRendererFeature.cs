﻿//
// ProjectorRendererFeature.cs
//
// Projector For LWRP
//
// Copyright (c) 2019 NYAHOON GAMES PTE. LTD.
//

using UnityEngine;
using UnityEngine.Rendering;
<<<<<<< HEAD
using UnityEngine.Rendering.Universal;
=======
using UnityEngine.Rendering.LWRP;
using System.Collections.Generic;
>>>>>>> 9c2895ff

namespace ProjectorForLWRP
{
	public class ProjectorRendererFeature : ScriptableRendererFeature
	{
		private static ProjectorRendererFeature s_currentInstance = null;
#if UNITY_EDITOR
		private static bool s_pipelineSetupOk = false;
		private static bool IsLightweightRenderPipelineSetupCorrectly()
		{
			if (s_pipelineSetupOk)
			{
				return true;
			}
			// check if the current Forward Renderer has the ProjectorRendererFeature instance.
			UniversalRenderPipelineAsset renderPipelineAsset = UniversalRenderPipeline.asset;
			if (renderPipelineAsset == null)
			{
				return false;
			}
			UnityEditor.SerializedObject serializedObject = new UnityEditor.SerializedObject(renderPipelineAsset);
			UnityEditor.SerializedProperty rendererDataListProperty = serializedObject.FindProperty("m_RendererDataList");
			UnityEditor.SerializedProperty defaultRendererIndexProperty = serializedObject.FindProperty("m_DefaultRendererIndex");
			ScriptableRendererData rendererData = null;
			if (defaultRendererIndexProperty.intValue < rendererDataListProperty.arraySize)
			{
				rendererData = rendererDataListProperty.GetArrayElementAtIndex(defaultRendererIndexProperty.intValue).objectReferenceValue as ScriptableRendererData;
			}
			if (rendererData == null)
			{
				Debug.LogError("No default renderer found in the current Universal Render Pipeline Asset.", renderPipelineAsset);
			}
			else
			{
				bool found = false;
				foreach (var rendererFeature in rendererData.rendererFeatures)
				{
					if (rendererFeature is ProjectorRendererFeature)
					{
						found = true;
						break;
					}
				}
				if (!found)
				{
					Debug.LogError("ProjectorRendererFeature is not added to the current Forward Renderer Data.", rendererData);
					return false;
				}
			}
			s_pipelineSetupOk = true;
			return true;
		}
#endif
		static ObjectPool<Collections.AutoClearList<ScriptableRenderPass>>.Map<Camera> s_renderPassList = new ObjectPool<Collections.AutoClearList<ScriptableRenderPass>>.Map<Camera>();
		public static void AddRenderPass(Camera camera, ScriptableRenderPass pass)
		{
#if UNITY_EDITOR
			if (!IsLightweightRenderPipelineSetupCorrectly())
			{
				return;
			}
#endif
			s_renderPassList[camera].Add(pass);
		}

		public int m_stencilMask = 0xFF;
		public override void Create()
		{
			RenderPipelineManager.endCameraRendering += OnEndCameraRendering;
			s_renderPassList.Clear();
			s_currentInstance = this;
		}
		private void OnDestroy()
		{
			RenderPipelineManager.endCameraRendering -= OnEndCameraRendering;
			if (s_currentInstance == this)
			{
				s_renderPassList.Clear();
				s_currentInstance = null;
			}
		}
<<<<<<< HEAD
		public override void Create()
		{
			s_projectorPassManager.ClearAll();
		}
		public override void AddRenderPasses(UnityEngine.Rendering.Universal.ScriptableRenderer renderer, ref UnityEngine.Rendering.Universal.RenderingData renderingData)
=======
		public override void AddRenderPasses(ScriptableRenderer renderer, ref RenderingData renderingData)
>>>>>>> 9c2895ff
		{
			var passes = s_renderPassList[renderingData.cameraData.camera];
			foreach (var pass in passes)
			{
				renderer.EnqueuePass(pass);
			}
		}
		private static void OnEndCameraRendering(ScriptableRenderContext context, Camera camera)
		{
			s_renderPassList.Remove(camera);
		}
	}
}<|MERGE_RESOLUTION|>--- conflicted
+++ resolved
@@ -8,12 +8,8 @@
 
 using UnityEngine;
 using UnityEngine.Rendering;
-<<<<<<< HEAD
 using UnityEngine.Rendering.Universal;
-=======
-using UnityEngine.Rendering.LWRP;
 using System.Collections.Generic;
->>>>>>> 9c2895ff
 
 namespace ProjectorForLWRP
 {
@@ -95,15 +91,7 @@
 				s_currentInstance = null;
 			}
 		}
-<<<<<<< HEAD
-		public override void Create()
-		{
-			s_projectorPassManager.ClearAll();
-		}
-		public override void AddRenderPasses(UnityEngine.Rendering.Universal.ScriptableRenderer renderer, ref UnityEngine.Rendering.Universal.RenderingData renderingData)
-=======
 		public override void AddRenderPasses(ScriptableRenderer renderer, ref RenderingData renderingData)
->>>>>>> 9c2895ff
 		{
 			var passes = s_renderPassList[renderingData.cameraData.camera];
 			foreach (var pass in passes)
